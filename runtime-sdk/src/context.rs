//! Execution context.
use core::fmt;
use std::{any::Any, collections::BTreeMap, sync::Arc};

use io_context::Context as IoContext;
use slog::{self, o};

use oasis_core_runtime::{
    common::logger::get_logger,
    consensus,
    consensus::roothash,
    storage::mkvs,
    transaction::{context::Context as RuntimeContext, tags::Tags},
};

use crate::{
    event::Event,
<<<<<<< HEAD
    module::MethodRegistry,
=======
    modules::core::Error,
>>>>>>> 0c7672dc
    storage,
    types::{address::Address, message::MessageEventHookInvocation, transaction},
};

/// Transaction execution mode.
#[derive(Clone, Copy, Debug, PartialEq, Eq)]
pub enum Mode {
    ExecuteTx,
    CheckTx,
    SimulateTx,
}

const MODE_CHECK_TX: &str = "check_tx";
const MODE_EXECUTE_TX: &str = "execute_tx";
const MODE_SIMULATE_TX: &str = "simulate_tx";

impl fmt::Display for Mode {
    fn fmt(&self, f: &mut fmt::Formatter<'_>) -> fmt::Result {
        write!(f, "{}", Into::<&'static str>::into(self))
    }
}

impl From<&Mode> for &'static str {
    fn from(m: &Mode) -> Self {
        match m {
            Mode::CheckTx => MODE_CHECK_TX,
            Mode::ExecuteTx => MODE_EXECUTE_TX,
            Mode::SimulateTx => MODE_SIMULATE_TX,
        }
    }
}

/// Runtime SDK context.
pub trait Context {
    /// Runtime state output type.
    type S: storage::Store;

    /// Returns a logger.
    fn get_logger(&self, module: &'static str) -> slog::Logger;

    /// Context mode.
    fn mode(&self) -> Mode;

    /// Whether the transaction is just being checked for validity.
    fn is_check_only(&self) -> bool {
        self.mode() == Mode::CheckTx
    }

    /// Whether the transaction is just being simulated.
    fn is_simulation(&self) -> bool {
        self.mode() == Mode::SimulateTx
    }

    /// Last runtime block header.
    fn runtime_header(&self) -> &roothash::Header;

    /// Results of executing the last successful runtime round.
    fn runtime_round_results(&self) -> &roothash::RoundResults;

    /// Runtime state store.
    fn runtime_state(&mut self) -> &mut Self::S;

    /// Consensus state.
    fn consensus_state(&self) -> &consensus::state::ConsensusState;

    /// Transaction authentication information.
    ///
    /// Only present if this is a transaction processing context.
    fn tx_auth_info(&self) -> Option<&transaction::AuthInfo>;

    /// Authenticated address of the caller.
    ///
    /// In case there are multiple signers of a transaction, this will return the address
    /// corresponding to the first signer.
    ///
    /// Only present if this is a transaction processing context.
    fn tx_caller_address(&self) -> Option<Address> {
        self.tx_auth_info()
            .map(|info| Address::from_pk(&info.signer_info[0].public_key))
    }

    /// Emits an event.
    fn emit_event<E: Event>(&mut self, event: E);

    /// Attempts to emit consensus runtime message.
    fn emit_message(
        &mut self,
        msg: roothash::Message,
        hook: MessageEventHookInvocation,
    ) -> Result<(), Error>;

    /// Attempts to emit multiple consensus runtime messages.
    fn emit_messages(
        &mut self,
        msgs: Vec<(roothash::Message, MessageEventHookInvocation)>,
    ) -> Result<(), Error> {
        for m in msgs {
            self.emit_message(m.0, m.1)?;
        }

        Ok(())
    }

    /// Returns a child io_ctx.
    fn io_ctx(&self) -> IoContext;

    /// Commit any changes made to storage, return any emitted tags and runtime messages. It
    /// consumes the transaction context.
    fn commit(self) -> (Tags, Vec<(roothash::Message, MessageEventHookInvocation)>);

    /// Fetches or sets a value associated with the context.
    fn value<V>(&mut self, key: &'static str) -> &mut V
    where
        V: Any + Default;

    /// Takes a value associated with the context.
    ///
    /// The previous value is removed so subsequent fetches will return the default value.
    fn take_value<V>(&mut self, key: &'static str) -> Box<V>
    where
        V: Any + Default;
}

/// Dispatch context for the whole batch.
pub struct DispatchContext<'a> {
    pub(crate) mode: Mode,

    pub(crate) runtime_header: &'a roothash::Header,
    pub(crate) runtime_round_results: &'a roothash::RoundResults,
    pub(crate) runtime_storage: storage::MKVSStore<&'a mut dyn mkvs::MKVS>,
    // TODO: linked consensus layer block
    pub(crate) consensus_state: &'a consensus::state::ConsensusState,
    pub(crate) io_ctx: Arc<IoContext>,
    pub(crate) logger: slog::Logger,

    pub(crate) block_tags: Tags,

    /// The runtime's methods, in case you need to look them up for some reason.
    pub(crate) methods: &'a MethodRegistry,

    /// Maximum number of messages that can be emitted.
    pub(crate) max_messages: u32,
    /// Emitted messages.
    pub(crate) messages: Vec<(roothash::Message, MessageEventHookInvocation)>,

    /// Per-context values.
    pub(crate) values: BTreeMap<&'static str, Box<dyn Any>>,
}

impl<'a> DispatchContext<'a> {
    /// Create a new dispatch context from the low-level runtime context.
<<<<<<< HEAD
    pub(crate) fn from_runtime(
        ctx: &'a RuntimeContext<'_>,
        mkvs: &'a mut dyn mkvs::MKVS,
        methods: &'a MethodRegistry,
    ) -> Self {
=======
    pub(crate) fn from_runtime(ctx: &'a RuntimeContext<'_>, mkvs: &'a mut dyn mkvs::MKVS) -> Self {
        let mode = if ctx.check_only {
            Mode::CheckTx
        } else {
            Mode::ExecuteTx
        };
>>>>>>> 0c7672dc
        Self {
            mode,
            runtime_header: ctx.header,
            runtime_round_results: ctx.round_results,
            runtime_storage: storage::MKVSStore::new(ctx.io_ctx.clone(), mkvs),
            consensus_state: &ctx.consensus_state,
            io_ctx: ctx.io_ctx.clone(),
<<<<<<< HEAD
            methods,
=======
            logger: get_logger("runtime-sdk")
                .new(o!("ctx" => "dispatch", "mode" => Into::<&'static str>::into(&mode))),
            block_tags: Tags::new(),
>>>>>>> 0c7672dc
            max_messages: ctx.max_messages,
            messages: Vec::new(),
            values: BTreeMap::new(),
        }
    }

    /// Executes a function with the transaction-specific context set.
    pub fn with_tx<F, R>(&mut self, tx: transaction::Transaction, f: F) -> R
    where
        F: FnOnce(TxContext<'_, '_>, transaction::Call) -> R,
    {
        // Create a store wrapped by an overlay store so we can either rollback or commit.
        let store = storage::OverlayStore::new(&mut self.runtime_storage);

        let tx_ctx = TxContext {
            mode: self.mode,
            runtime_header: self.runtime_header,
            runtime_round_results: self.runtime_round_results,
            consensus_state: self.consensus_state,
            store,
            io_ctx: self.io_ctx.clone(),
            logger: self
                .logger
                .new(o!("ctx" => "transaction", "mode" => Into::<&'static str>::into(&self.mode))),
            tx_auth_info: tx.auth_info,
            tags: Tags::new(),
            // NOTE: Since a limit is enforced (which is a u32) this cast is always safe.
            max_messages: self.max_messages.saturating_sub(self.messages.len() as u32),
            messages: Vec::new(),
            values: &mut self.values,
        };
        f(tx_ctx, tx.call)
    }
}

impl<'a> Context for DispatchContext<'a> {
    type S = storage::MKVSStore<&'a mut dyn mkvs::MKVS>;

    fn get_logger(&self, module: &'static str) -> slog::Logger {
        self.logger.new(o!("sdk_module" => module))
    }

    fn mode(&self) -> Mode {
        self.mode
    }

    fn runtime_header(&self) -> &roothash::Header {
        &self.runtime_header
    }

    fn runtime_round_results(&self) -> &roothash::RoundResults {
        &self.runtime_round_results
    }

    fn runtime_state(&mut self) -> &mut Self::S {
        &mut self.runtime_storage
    }

    fn consensus_state(&self) -> &consensus::state::ConsensusState {
        &self.consensus_state
    }

    fn tx_auth_info(&self) -> Option<&transaction::AuthInfo> {
        None
    }

    fn emit_event<E: Event>(&mut self, event: E) {
        self.block_tags.push(event.to_tag());
    }

    fn emit_message(
        &mut self,
        msg: roothash::Message,
        hook: MessageEventHookInvocation,
    ) -> Result<(), Error> {
        // Check against maximum number of messages that can be emitted per round.
        if self.messages.len() >= self.max_messages as usize {
            return Err(Error::OutOfMessageSlots);
        }

        self.messages.push((msg, hook));

        Ok(())
    }

    fn io_ctx(&self) -> IoContext {
        IoContext::create_child(&self.io_ctx)
    }

    fn commit(self) -> (Tags, Vec<(roothash::Message, MessageEventHookInvocation)>) {
        (self.block_tags, self.messages)
    }

    fn value<V>(&mut self, key: &'static str) -> &mut V
    where
        V: Any + Default,
    {
        self.values
            .entry(key)
            .or_insert_with(|| Box::new(V::default()))
            .downcast_mut()
            .expect("type should stay the same")
    }

    fn take_value<V>(&mut self, key: &'static str) -> Box<V>
    where
        V: Any + Default,
    {
        self.values
            .remove(key)
            .map(|x| x.downcast().expect("type should stay the same"))
            .unwrap_or_default()
    }
<<<<<<< HEAD

    /// Executes a function with the transaction-specific context set.
    pub fn with_tx<F, R>(&mut self, tx: transaction::Transaction, f: F) -> R
    where
        F: FnOnce(TxContext<'_, '_>, transaction::Call) -> R,
    {
        // Create a store wrapped by an overlay store so we can either rollback or commit.
        let store = storage::MKVSStore::new(self.io_ctx.clone(), &mut self.runtime_storage);
        let store = storage::OverlayStore::new(store);

        let tx_ctx = TxContext {
            mode: self.mode,
            runtime_header: self.runtime_header,
            runtime_round_results: self.runtime_round_results,
            store,
            tx_auth_info: tx.auth_info,
            tags: Tags::new(),
            // NOTE: Since a limit is enforced (which is a u32) this cast is always safe.
            message_offset: self.messages.len() as u32,
            max_messages: self.max_messages.saturating_sub(self.messages.len() as u32),
            messages: Vec::new(),
            values: &mut self.values,
            tx_values: BTreeMap::new(),
        };
        f(tx_ctx, tx.call)
    }

    /// Run something with a simulation context based on this context.
    /// The simulation context collects its own messages and starts with an empty set of context
    /// values.
    /// Runtime storage is shared with this context, so don't go committing it.
    pub fn with_simulation<F, R>(&mut self, f: F) -> R
    where
        F: FnOnce(&mut DispatchContext<'_>) -> R,
    {
        let mut sim_ctx = DispatchContext {
            mode: Mode::SimulateTx,
            runtime_header: self.runtime_header,
            runtime_round_results: self.runtime_round_results,
            runtime_storage: self.runtime_storage,
            io_ctx: self.io_ctx.clone(),
            methods: self.methods,
            max_messages: self.max_messages,
            messages: Vec::new(),
            values: BTreeMap::new(),
        };
        f(&mut sim_ctx)
    }
=======
>>>>>>> 0c7672dc
}

/// Per-transaction/method dispatch sub-context.
pub struct TxContext<'a, 'b> {
    mode: Mode,

    runtime_header: &'a roothash::Header,
    runtime_round_results: &'a roothash::RoundResults,
    consensus_state: &'a consensus::state::ConsensusState,
    // TODO: linked consensus layer block
    store: storage::OverlayStore<&'b mut storage::MKVSStore<&'a mut dyn mkvs::MKVS>>,

    io_ctx: Arc<IoContext>,
    logger: slog::Logger,

    /// Transaction authentication info.
    tx_auth_info: transaction::AuthInfo,

    /// Emitted tags.
    tags: Tags,

    /// Maximum number of messages that can be emitted.
    max_messages: u32,
    /// Emitted messages and respective event hooks.
    messages: Vec<(roothash::Message, MessageEventHookInvocation)>,

    /// Per-context values.
    values: &'b mut BTreeMap<&'static str, Box<dyn Any>>,

    /// Per-transaction values.
    tx_values: BTreeMap<&'static str, Box<dyn Any>>,
}

impl<'a, 'b> Context for TxContext<'a, 'b> {
    type S = storage::OverlayStore<&'b mut storage::MKVSStore<&'a mut dyn mkvs::MKVS>>;

    fn get_logger(&self, module: &'static str) -> slog::Logger {
        self.logger.new(o!("sdk_module" => module))
    }

    fn mode(&self) -> Mode {
        self.mode
    }

    fn runtime_header(&self) -> &roothash::Header {
        self.runtime_header
    }

    fn runtime_round_results(&self) -> &roothash::RoundResults {
        self.runtime_round_results
    }

    fn runtime_state(&mut self) -> &mut Self::S {
        &mut self.store
    }

    fn consensus_state(&self) -> &consensus::state::ConsensusState {
        self.consensus_state
    }

    fn tx_auth_info(&self) -> Option<&transaction::AuthInfo> {
        Some(&self.tx_auth_info)
    }

    fn emit_event<E: Event>(&mut self, event: E) {
        self.tags.push(event.to_tag());
    }

    fn emit_message(
        &mut self,
        msg: roothash::Message,
        hook: MessageEventHookInvocation,
    ) -> Result<(), Error> {
        // Check against maximum number of messages that can be emitted per round.
        if self.messages.len() >= self.max_messages as usize {
            return Err(Error::OutOfMessageSlots);
        }

        self.messages.push((msg, hook));

        Ok(())
    }

    fn io_ctx(&self) -> IoContext {
        IoContext::create_child(&self.io_ctx)
    }

    fn commit(self) -> (Tags, Vec<(roothash::Message, MessageEventHookInvocation)>) {
        self.store.commit();
        (self.tags, self.messages)
    }

    fn value<V>(&mut self, key: &'static str) -> &mut V
    where
        V: Any + Default,
    {
        self.values
            .entry(key)
            .or_insert_with(|| Box::new(V::default()))
            .downcast_mut()
            .expect("type should stay the same")
    }

    fn take_value<V>(&mut self, key: &'static str) -> Box<V>
    where
        V: Any + Default,
    {
        self.values
            .remove(key)
            .map(|x| x.downcast().expect("type should stay the same"))
            .unwrap_or_default()
    }

    /// Fetches or sets a value associated with the transaction.
    pub fn tx_value<V>(&mut self, key: &'static str) -> &mut V
    where
        V: Any + Default,
    {
        self.tx_values
            .entry(key)
            .or_insert_with(|| Box::new(V::default()))
            .downcast_mut()
            .expect("type should stay the same")
    }

    /// Takes a value associated with the transaction.
    ///
    /// The previous value is removed so subsequent fetches will return the default value.
    pub fn take_tx_value<V>(&mut self, key: &'static str) -> Box<V>
    where
        V: Any + Default,
    {
        self.tx_values
            .remove(key)
            .map(|x| x.downcast().expect("type should stay the same"))
            .unwrap_or_default()
    }
}

#[cfg(test)]
mod test {
    use oasis_core_runtime::common::cbor;

    use super::*;
    use crate::testing::mock::Mock;

    #[test]
    fn test_value() {
        let mut mock = Mock::default();
        let mut ctx = mock.create_ctx();

        let x: &mut Option<u64> = ctx.value("module.TestKey");
        assert_eq!(x, &None, "default value should be created");
        *x = Some(42);

        let y: &mut Option<u64> = ctx.value("module.TestKey");
        assert_eq!(y, &Some(42));

        let z: Box<Option<u64>> = ctx.take_value("module.TestKey");
        assert_eq!(z, Box::new(Some(42)));

        let y: &mut Option<u64> = ctx.value("module.TestKey");
        assert_eq!(y, &None);
    }

    #[test]
    #[should_panic]
    fn test_value_type_change() {
        let mut mock = Mock::default();
        let mut ctx = mock.create_ctx();

        let x: &mut Option<u64> = ctx.value("module.TestKey");
        assert_eq!(x, &None, "default value should be created");
        *x = Some(42);

        // Changing the type of a key should result in a panic.
        ctx.value::<Option<u32>>("module.TestKey");
    }

    #[test]
    fn test_value_tx_context() {
        let mut mock = Mock::default();
        let mut ctx = mock.create_ctx();

        let x: &mut Option<u64> = ctx.value("module.TestKey");
        assert_eq!(x, &None, "default value should be created");
        *x = Some(42);

        let tx = transaction::Transaction {
            version: 1,
            call: transaction::Call {
                method: "test".to_owned(),
                body: cbor::Value::Null,
            },
            auth_info: transaction::AuthInfo {
                signer_info: vec![],
                fee: transaction::Fee {
                    amount: Default::default(),
                    gas: 1000,
                },
            },
        };
        ctx.with_tx(tx.clone(), |mut tx_ctx, _call| {
            let y: &mut Option<u64> = tx_ctx.value("module.TestKey");
            assert_eq!(y, &Some(42));

            *y = Some(48);

            let a: &mut Option<u64> = tx_ctx.tx_value("module.TestTxKey");
            assert_eq!(a, &None);

            *a = Some(65);

            let b: &mut Option<u64> = tx_ctx.tx_value("module.TestTxKey");
            assert_eq!(b, &Some(65));

            let c: &mut Option<u64> = tx_ctx.tx_value("module.TestTakeTxKey");
            *c = Some(67);
            let d: Box<Option<u64>> = tx_ctx.take_tx_value("module.TestTakeTxKey");
            assert_eq!(d, Box::new(Some(67)));
            let e: &mut Option<u64> = tx_ctx.tx_value("module.TestTakeTxKey");
            assert_eq!(e, &None);
        });

        let x: &mut Option<u64> = ctx.value("module.TestKey");
        assert_eq!(x, &Some(48));

        ctx.with_tx(tx, |mut tx_ctx, _call| {
            let z: Box<Option<u64>> = tx_ctx.take_value("module.TestKey");
            assert_eq!(z, Box::new(Some(48)));

            let a: &mut Option<u64> = tx_ctx.tx_value("module.TestTxKey");
            assert_eq!(a, &None);
        });

        let y: &mut Option<u64> = ctx.value("module.TestKey");
        assert_eq!(y, &None);
    }

    #[test]
    #[should_panic]
    fn test_value_tx_context_type_change() {
        let mut mock = Mock::default();
        let mut ctx = mock.create_ctx();

        let x: &mut Option<u64> = ctx.value("module.TestKey");
        assert_eq!(x, &None, "default value should be created");
        *x = Some(42);

        let tx = transaction::Transaction {
            version: 1,
            call: transaction::Call {
                method: "test".to_owned(),
                body: cbor::Value::Null,
            },
            auth_info: transaction::AuthInfo {
                signer_info: vec![],
                fee: transaction::Fee {
                    amount: Default::default(),
                    gas: 1000,
                },
            },
        };
        ctx.with_tx(tx, |mut tx_ctx, _call| {
            // Changing the type of a key should result in a panic.
            tx_ctx.value::<Option<u32>>("module.TestKey");
        });
    }
}<|MERGE_RESOLUTION|>--- conflicted
+++ resolved
@@ -15,11 +15,8 @@
 
 use crate::{
     event::Event,
-<<<<<<< HEAD
     module::MethodRegistry,
-=======
     modules::core::Error,
->>>>>>> 0c7672dc
     storage,
     types::{address::Address, message::MessageEventHookInvocation, transaction},
 };
@@ -155,10 +152,10 @@
     pub(crate) io_ctx: Arc<IoContext>,
     pub(crate) logger: slog::Logger,
 
-    pub(crate) block_tags: Tags,
-
     /// The runtime's methods, in case you need to look them up for some reason.
     pub(crate) methods: &'a MethodRegistry,
+
+    pub(crate) block_tags: Tags,
 
     /// Maximum number of messages that can be emitted.
     pub(crate) max_messages: u32,
@@ -171,20 +168,16 @@
 
 impl<'a> DispatchContext<'a> {
     /// Create a new dispatch context from the low-level runtime context.
-<<<<<<< HEAD
     pub(crate) fn from_runtime(
         ctx: &'a RuntimeContext<'_>,
         mkvs: &'a mut dyn mkvs::MKVS,
         methods: &'a MethodRegistry,
     ) -> Self {
-=======
-    pub(crate) fn from_runtime(ctx: &'a RuntimeContext<'_>, mkvs: &'a mut dyn mkvs::MKVS) -> Self {
         let mode = if ctx.check_only {
             Mode::CheckTx
         } else {
             Mode::ExecuteTx
         };
->>>>>>> 0c7672dc
         Self {
             mode,
             runtime_header: ctx.header,
@@ -192,13 +185,10 @@
             runtime_storage: storage::MKVSStore::new(ctx.io_ctx.clone(), mkvs),
             consensus_state: &ctx.consensus_state,
             io_ctx: ctx.io_ctx.clone(),
-<<<<<<< HEAD
-            methods,
-=======
             logger: get_logger("runtime-sdk")
                 .new(o!("ctx" => "dispatch", "mode" => Into::<&'static str>::into(&mode))),
+            methods,
             block_tags: Tags::new(),
->>>>>>> 0c7672dc
             max_messages: ctx.max_messages,
             messages: Vec::new(),
             values: BTreeMap::new(),
@@ -229,112 +219,6 @@
             max_messages: self.max_messages.saturating_sub(self.messages.len() as u32),
             messages: Vec::new(),
             values: &mut self.values,
-        };
-        f(tx_ctx, tx.call)
-    }
-}
-
-impl<'a> Context for DispatchContext<'a> {
-    type S = storage::MKVSStore<&'a mut dyn mkvs::MKVS>;
-
-    fn get_logger(&self, module: &'static str) -> slog::Logger {
-        self.logger.new(o!("sdk_module" => module))
-    }
-
-    fn mode(&self) -> Mode {
-        self.mode
-    }
-
-    fn runtime_header(&self) -> &roothash::Header {
-        &self.runtime_header
-    }
-
-    fn runtime_round_results(&self) -> &roothash::RoundResults {
-        &self.runtime_round_results
-    }
-
-    fn runtime_state(&mut self) -> &mut Self::S {
-        &mut self.runtime_storage
-    }
-
-    fn consensus_state(&self) -> &consensus::state::ConsensusState {
-        &self.consensus_state
-    }
-
-    fn tx_auth_info(&self) -> Option<&transaction::AuthInfo> {
-        None
-    }
-
-    fn emit_event<E: Event>(&mut self, event: E) {
-        self.block_tags.push(event.to_tag());
-    }
-
-    fn emit_message(
-        &mut self,
-        msg: roothash::Message,
-        hook: MessageEventHookInvocation,
-    ) -> Result<(), Error> {
-        // Check against maximum number of messages that can be emitted per round.
-        if self.messages.len() >= self.max_messages as usize {
-            return Err(Error::OutOfMessageSlots);
-        }
-
-        self.messages.push((msg, hook));
-
-        Ok(())
-    }
-
-    fn io_ctx(&self) -> IoContext {
-        IoContext::create_child(&self.io_ctx)
-    }
-
-    fn commit(self) -> (Tags, Vec<(roothash::Message, MessageEventHookInvocation)>) {
-        (self.block_tags, self.messages)
-    }
-
-    fn value<V>(&mut self, key: &'static str) -> &mut V
-    where
-        V: Any + Default,
-    {
-        self.values
-            .entry(key)
-            .or_insert_with(|| Box::new(V::default()))
-            .downcast_mut()
-            .expect("type should stay the same")
-    }
-
-    fn take_value<V>(&mut self, key: &'static str) -> Box<V>
-    where
-        V: Any + Default,
-    {
-        self.values
-            .remove(key)
-            .map(|x| x.downcast().expect("type should stay the same"))
-            .unwrap_or_default()
-    }
-<<<<<<< HEAD
-
-    /// Executes a function with the transaction-specific context set.
-    pub fn with_tx<F, R>(&mut self, tx: transaction::Transaction, f: F) -> R
-    where
-        F: FnOnce(TxContext<'_, '_>, transaction::Call) -> R,
-    {
-        // Create a store wrapped by an overlay store so we can either rollback or commit.
-        let store = storage::MKVSStore::new(self.io_ctx.clone(), &mut self.runtime_storage);
-        let store = storage::OverlayStore::new(store);
-
-        let tx_ctx = TxContext {
-            mode: self.mode,
-            runtime_header: self.runtime_header,
-            runtime_round_results: self.runtime_round_results,
-            store,
-            tx_auth_info: tx.auth_info,
-            tags: Tags::new(),
-            // NOTE: Since a limit is enforced (which is a u32) this cast is always safe.
-            message_offset: self.messages.len() as u32,
-            max_messages: self.max_messages.saturating_sub(self.messages.len() as u32),
-            messages: Vec::new(),
-            values: &mut self.values,
             tx_values: BTreeMap::new(),
         };
         f(tx_ctx, tx.call)
@@ -361,8 +245,86 @@
         };
         f(&mut sim_ctx)
     }
-=======
->>>>>>> 0c7672dc
+}
+
+impl<'a> Context for DispatchContext<'a> {
+    type S = storage::MKVSStore<&'a mut dyn mkvs::MKVS>;
+
+    fn get_logger(&self, module: &'static str) -> slog::Logger {
+        self.logger.new(o!("sdk_module" => module))
+    }
+
+    fn mode(&self) -> Mode {
+        self.mode
+    }
+
+    fn runtime_header(&self) -> &roothash::Header {
+        &self.runtime_header
+    }
+
+    fn runtime_round_results(&self) -> &roothash::RoundResults {
+        &self.runtime_round_results
+    }
+
+    fn runtime_state(&mut self) -> &mut Self::S {
+        &mut self.runtime_storage
+    }
+
+    fn consensus_state(&self) -> &consensus::state::ConsensusState {
+        &self.consensus_state
+    }
+
+    fn tx_auth_info(&self) -> Option<&transaction::AuthInfo> {
+        None
+    }
+
+    fn emit_event<E: Event>(&mut self, event: E) {
+        self.block_tags.push(event.to_tag());
+    }
+
+    fn emit_message(
+        &mut self,
+        msg: roothash::Message,
+        hook: MessageEventHookInvocation,
+    ) -> Result<(), Error> {
+        // Check against maximum number of messages that can be emitted per round.
+        if self.messages.len() >= self.max_messages as usize {
+            return Err(Error::OutOfMessageSlots);
+        }
+
+        self.messages.push((msg, hook));
+
+        Ok(())
+    }
+
+    fn io_ctx(&self) -> IoContext {
+        IoContext::create_child(&self.io_ctx)
+    }
+
+    fn commit(self) -> (Tags, Vec<(roothash::Message, MessageEventHookInvocation)>) {
+        (self.block_tags, self.messages)
+    }
+
+    fn value<V>(&mut self, key: &'static str) -> &mut V
+    where
+        V: Any + Default,
+    {
+        self.values
+            .entry(key)
+            .or_insert_with(|| Box::new(V::default()))
+            .downcast_mut()
+            .expect("type should stay the same")
+    }
+
+    fn take_value<V>(&mut self, key: &'static str) -> Box<V>
+    where
+        V: Any + Default,
+    {
+        self.values
+            .remove(key)
+            .map(|x| x.downcast().expect("type should stay the same"))
+            .unwrap_or_default()
+    }
 }
 
 /// Per-transaction/method dispatch sub-context.
